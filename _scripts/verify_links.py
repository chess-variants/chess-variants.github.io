#!/usr/bin/env python3
"""
Verify external links in YAML data files.
Checks links in guis.yml, engines.yml, resources.yml, and servers.yml.
"""

import yaml
import requests
import sys
import time
from pathlib import Path
from typing import List, Dict, Tuple

# Configuration
TIMEOUT = 10  # seconds
MAX_RETRIES = 3  # number of attempts before marking as failed
RETRY_DELAY = 2  # seconds between retries
FILES_TO_CHECK = ['guis.yml', 'engines.yml', 'resources.yml', 'servers.yml']
DATA_DIR = Path('_data')

<<<<<<< HEAD
def is_antibot_response(response: requests.Response) -> bool:
    """
    Detect if a response is from an anti-bot protection service.

    Args:
        response: The HTTP response object

    Returns:
        True if anti-bot protection is detected, False otherwise
    """
    headers = response.headers

    # Cloudflare challenge indicators
    if 'cf-mitigated' in headers and 'challenge' in headers.get('cf-mitigated', '').lower():
        return True

    # Cloudflare with 403 and specific headers
    if response.status_code == 403 and 'server' in headers:
        server = headers.get('server', '').lower()
        if 'cloudflare' in server:
            # Look for additional Cloudflare challenge indicators
            if any(h in headers for h in ['cf-ray', 'cf-request-id', 'cf-mitigated']):
                return True

    # Generic anti-bot/challenge detection
    if response.status_code in [403, 429]:
        # Check for common anti-bot headers and patterns
        antibot_indicators = [
            'challenge',
            'captcha',
            'bot-protection',
            'human-verification',
            'security-check'
        ]

        # Check headers for anti-bot indicators
        for header_name, header_value in headers.items():
            header_lower = header_name.lower()
            value_lower = str(header_value).lower()

            if any(indicator in header_lower or indicator in value_lower
                   for indicator in antibot_indicators):
                return True

        # Check for unusual security headers that often accompany challenges
        security_headers = ['cross-origin-embedder-policy', 'cross-origin-opener-policy']
        restrictive_perms = 'permissions-policy' in headers and len(headers['permissions-policy']) > 200

        if response.status_code == 403 and len([h for h in security_headers if h in headers]) >= 2:
            if restrictive_perms or 'cf-ray' in headers:
                return True

    return False

def check_url(url: str) -> Tuple[bool, str]:
=======
def check_url(url: str, attempt: int = 1) -> Tuple[bool, str]:
>>>>>>> 81ec561a
    """
    Check if a URL is accessible with retry logic.

    Args:
        url: The URL to check
        attempt: Current attempt number (used for retry tracking)

    Returns:
        Tuple of (success, error_message)
    """
<<<<<<< HEAD
    try:
        response = requests.head(url, timeout=TIMEOUT, allow_redirects=True)
        # If HEAD doesn't work, try GET
        if response.status_code >= 400:
            response = requests.get(url, timeout=TIMEOUT, allow_redirects=True)

        # Check for anti-bot protection
        if is_antibot_response(response):
            return True, "Anti-bot protection detected (human-accessible)"

        if response.status_code < 400:
            return True, ""
        else:
            return False, f"HTTP {response.status_code}"
    except requests.exceptions.Timeout:
        return False, "Timeout"
    except requests.exceptions.ConnectionError:
        return False, "Connection error"
    except requests.exceptions.TooManyRedirects:
        return False, "Too many redirects"
    except requests.exceptions.RequestException as e:
        return False, f"Request error: {str(e)}"
    except Exception as e:
        return False, f"Unexpected error: {str(e)}"
=======
    last_error = ""

    for current_attempt in range(attempt, MAX_RETRIES + 1):
        try:
            response = requests.head(url, timeout=TIMEOUT, allow_redirects=True)
            # If HEAD doesn't work, try GET
            if response.status_code >= 400:
                response = requests.get(url, timeout=TIMEOUT, allow_redirects=True)

            if response.status_code < 400:
                if current_attempt > 1:
                    print(f"    ✓ OK (succeeded on attempt {current_attempt})")
                return True, ""
            else:
                last_error = f"HTTP {response.status_code}"
        except requests.exceptions.Timeout:
            last_error = "Timeout"
        except requests.exceptions.ConnectionError:
            last_error = "Connection error"
        except requests.exceptions.TooManyRedirects:
            last_error = "Too many redirects"
        except requests.exceptions.RequestException as e:
            last_error = f"Request error: {str(e)}"
        except Exception as e:
            last_error = f"Unexpected error: {str(e)}"

        # If this wasn't the last attempt, wait before retrying
        if current_attempt < MAX_RETRIES:
            print(f"    ⟳ Attempt {current_attempt} failed ({last_error}), retrying...")
            time.sleep(RETRY_DELAY)

    # All retries exhausted
    return False, f"{last_error} (failed after {MAX_RETRIES} attempts)"
>>>>>>> 81ec561a

def extract_links(data: Dict) -> List[Tuple[str, str, str]]:
    """
    Extract links from YAML data structure.

    Args:
        data: Parsed YAML data

    Returns:
        List of tuples (item_title, link_field, url)
    """
    links = []

    if 'items' in data:
        for item in data['items']:
            title = item.get('title', 'Unknown')

            # Check 'link' field
            if 'link' in item and item['link']:
                links.append((title, 'link', item['link']))

            # Check 'github' field (construct URL)
            if 'github' in item and item['github']:
                github_url = f"https://github.com/{item['github']}"
                links.append((title, 'github', github_url))

    return links

def verify_file_links(file_path: Path) -> List[Dict[str, str]]:
    """
    Verify all links in a YAML file.

    Args:
        file_path: Path to the YAML file

    Returns:
        List of failed links with details
    """
    failed_links = []

    print(f"Checking {file_path.name}...")

    try:
        with open(file_path, 'r', encoding='utf-8') as f:
            data = yaml.safe_load(f)
    except Exception as e:
        print(f"  ❌ Error reading file: {e}")
        return failed_links

    links = extract_links(data)

    for title, field, url in links:
        print(f"  Checking {title} ({field}): {url}")
        success, message = check_url(url)

        if success:
            if message:
                print(f"    ✓ OK - {message}")
            else:
                print(f"    ✓ OK")
        else:
            print(f"    ✗ FAILED: {message}")
            failed_links.append({
                'file': file_path.name,
                'title': title,
                'field': field,
                'url': url,
                'error': message
            })

    return failed_links

def main():
    """Main function to verify all links."""
    print("=" * 80)
    print("Link Verification Report")
    print("=" * 80)
    print()

    all_failed_links = []

    for filename in FILES_TO_CHECK:
        file_path = DATA_DIR / filename

        if not file_path.exists():
            print(f"⚠️  File not found: {file_path}")
            continue

        failed = verify_file_links(file_path)
        all_failed_links.extend(failed)
        print()

    print("=" * 80)
    print("Summary")
    print("=" * 80)

    if all_failed_links:
        print(f"\n❌ Found {len(all_failed_links)} failed link(s):\n")

        for idx, link in enumerate(all_failed_links, 1):
            print(f"{idx}. [{link['file']}] {link['title']} ({link['field']})")
            print(f"   URL: {link['url']}")
            print(f"   Error: {link['error']}")
            print()

        # Output for GitHub Actions
        print("::group::Failed Links (Markdown)")
        print("\n### Failed Links\n")
        for idx, link in enumerate(all_failed_links, 1):
            print(f"{idx}. **{link['title']}** (`{link['file']}` - `{link['field']}`)")
            print(f"   - URL: [{link['url']}]({link['url']})")
            print(f"   - Error: {link['error']}")
        print("::endgroup::")

        sys.exit(1)
    else:
        print("\n✅ All links are accessible!\n")
        sys.exit(0)

if __name__ == '__main__':
    main()<|MERGE_RESOLUTION|>--- conflicted
+++ resolved
@@ -18,7 +18,6 @@
 FILES_TO_CHECK = ['guis.yml', 'engines.yml', 'resources.yml', 'servers.yml']
 DATA_DIR = Path('_data')
 
-<<<<<<< HEAD
 def is_antibot_response(response: requests.Response) -> bool:
     """
     Detect if a response is from an anti-bot protection service.
@@ -73,10 +72,7 @@
 
     return False
 
-def check_url(url: str) -> Tuple[bool, str]:
-=======
 def check_url(url: str, attempt: int = 1) -> Tuple[bool, str]:
->>>>>>> 81ec561a
     """
     Check if a URL is accessible with retry logic.
 
@@ -87,32 +83,6 @@
     Returns:
         Tuple of (success, error_message)
     """
-<<<<<<< HEAD
-    try:
-        response = requests.head(url, timeout=TIMEOUT, allow_redirects=True)
-        # If HEAD doesn't work, try GET
-        if response.status_code >= 400:
-            response = requests.get(url, timeout=TIMEOUT, allow_redirects=True)
-
-        # Check for anti-bot protection
-        if is_antibot_response(response):
-            return True, "Anti-bot protection detected (human-accessible)"
-
-        if response.status_code < 400:
-            return True, ""
-        else:
-            return False, f"HTTP {response.status_code}"
-    except requests.exceptions.Timeout:
-        return False, "Timeout"
-    except requests.exceptions.ConnectionError:
-        return False, "Connection error"
-    except requests.exceptions.TooManyRedirects:
-        return False, "Too many redirects"
-    except requests.exceptions.RequestException as e:
-        return False, f"Request error: {str(e)}"
-    except Exception as e:
-        return False, f"Unexpected error: {str(e)}"
-=======
     last_error = ""
 
     for current_attempt in range(attempt, MAX_RETRIES + 1):
@@ -121,6 +91,10 @@
             # If HEAD doesn't work, try GET
             if response.status_code >= 400:
                 response = requests.get(url, timeout=TIMEOUT, allow_redirects=True)
+
+            # Check for anti-bot protection (treat as success, no retry needed)
+            if is_antibot_response(response):
+                return True, "Anti-bot protection detected (human-accessible)"
 
             if response.status_code < 400:
                 if current_attempt > 1:
@@ -146,7 +120,6 @@
 
     # All retries exhausted
     return False, f"{last_error} (failed after {MAX_RETRIES} attempts)"
->>>>>>> 81ec561a
 
 def extract_links(data: Dict) -> List[Tuple[str, str, str]]:
     """
